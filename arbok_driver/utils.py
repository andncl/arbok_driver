--- conflicted
+++ resolved
@@ -1,9 +1,5 @@
 """Module containing various utils"""
 import matplotlib.pyplot as plt
-<<<<<<< HEAD
-=======
-import pandas as pd
->>>>>>> 65662a04
 import numpy as np
 import plotly.graph_objects as go
 from plotly.subplots import make_subplots
@@ -153,10 +149,6 @@
         title_text="Simulation results on all available quantum machines",
         legend_tracegroupgap = 100,
     )
-<<<<<<< HEAD
-    #fig.show()
-=======
->>>>>>> 65662a04
     return fig
 
 def get_all_controller_results(simulated_samples):
