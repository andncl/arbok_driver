--- conflicted
+++ resolved
@@ -2,11 +2,7 @@
 import math
 import copy
 import logging
-<<<<<<< HEAD
-import types
-=======
 import os
->>>>>>> 683dbc69
 from collections import Counter
 
 import numpy as np
