--- conflicted
+++ resolved
@@ -107,11 +107,7 @@
                 self._setpoints_for_gettables += (param,)
         print(
             f"Declared {len(self.sweeps)}-dimensional parameter sweep"
-<<<<<<< HEAD
-            f"of size {self.sweep_size} {[s.length for s in self.sweeps]}"
-=======
             f" of size {self.sweep_size} {[s.length for s in self.sweeps]}"
->>>>>>> c4c53208
         )
 
     def register_gettables(self, *args) -> None:
