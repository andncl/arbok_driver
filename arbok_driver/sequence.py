--- conflicted
+++ resolved
@@ -89,10 +89,7 @@
         self._input_stream_parameters = parameters
 
     def qua_declare(self):
-<<<<<<< HEAD
-=======
         """Contains raw QUA code to declare variables"""
->>>>>>> d29c89ab
         self.shot_tracker_qua_var = qua.declare(int, value = 0)
         self.shot_tracker_qua_stream = qua.declare_stream()
         self._qua_declare_input_streams()
