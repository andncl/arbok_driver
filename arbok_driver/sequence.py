--- conflicted
+++ resolved
@@ -1,323 +1,3 @@
-<<<<<<< HEAD
-""" Module containing Sequence class """
-
-import warnings
-import copy
-from typing import List, Union, Optional
-
-import matplotlib.pyplot as plt
-import numpy as np
-
-from qcodes.instrument import Instrument, InstrumentBase
-from qcodes.validators import Arrays
-
-from qm import SimulationConfig
-from qm.QuantumMachinesManager import QuantumMachinesManager
-from qm.simulate.credentials import create_credentials
-from qm.qua import (
-    program, infinite_loop_, pause, stream_processing, 
-    declare, for_, assign, play, amp, fixed
-)
-
-from qualang_tools.loops import from_array
-
-from arbok_driver import Sample, SequenceParameter
-
-class Sequence(Instrument):
-    """
-    Class describing a subsequence of a QUA programm (e.g Init, Control, Read). 
-    """
-    def __init__(self, name: str, sample: Sample,  *args,
-                 param_config: Union[dict, None] = None, **kwargs):
-        """
-        Constructor class for `Program` class
-        
-        Args:
-            name (str): Name of the program
-            sample (Sample): Sample class describing phyical device
-            param_config (dict): Dictionary containing all device parameters
-            *args: Variable length argument list.
-            **kwargs: Arbitrary keyword arguments.
-        """
-        super().__init__(name, *args, **kwargs)
-        self.sample = sample
-        self.elements = self.sample.elements
-        self._parent = None
-        self.settables = []
-        self.setpoints_grid = []
-        self.gettables = []
-        self.sweep_len = 1
-        self.param_config = param_config
-
-        self.add_qc_params_from_config(self.param_config)
-
-    def qua_declare(self):
-        """Contains raw QUA code to declare variable"""
-        return
-
-    def qua_sequence(self):
-        """Contains raw QUA code to define the pulse sequence"""
-        return
-
-    def qua_stream(self):
-        """Contains raw QUA code to define streams"""
-        return
-
-    def sweep_size(self) -> int:
-        """ Returns the sweep size from the settables via the setpoints_grid"""
-        sweep_size = 1
-        for sweep_list in self.setpoints_grid:
-            sweep_size *= len(sweep_list)
-        return sweep_size
-
-    @property
-    def parent(self) -> InstrumentBase:
-        return self._parent
-
-    @property
-    def root_instrument(self) -> InstrumentBase:
-        if self._parent is None:
-            return self
-        return self._parent.root_instrument
-
-    def add_subsequence(self, new_sequence):
-        """
-        Adds a subsequence to the entire programm. Subsequences are added as 
-        QCoDeS 'Submodules'. Sequences are executed in order of them being added.
-
-        Args:
-            new_sequence (Sequence): Subsequence to be added
-            verbose (bool): Flag to trigger debug printouts
-            
-        """
-        new_sequence._parent = self
-        self.add_submodule(new_sequence.name, new_sequence)
-
-    def get_program(self, simulate = False):
-        """
-        Runs the entire sequence by searching recursively through init, 
-        sequence and stream methods of all subsequences and their subsequences.
-        The respective qua sequence will only be added once the recursive
-        scans have reached the lowest level of sequences (e.g sequences have no
-        sub-sequences anymore)
-
-        Args:
-            simulate (bool): Flag whether program is simulated
-        Returns:
-            program: Program compiled into QUA language
-        """
-        with program() as prog:
-            self.recursive_qua_generation(seq_type = 'declare')
-            with infinite_loop_():
-                if not simulate: #not simulate: #not simulate:
-                    pause()
-                self.recursive_sweep_generation(
-                    copy.copy(self.settables),
-                    copy.copy(self.setpoints_grid)
-                    )
-
-            with stream_processing():
-                self.recursive_qua_generation(seq_type = 'stream')
-        return prog
-
-    def recursive_sweep_generation(self, settables, setpoints_grid):
-        """
-        Recursively generates QUA parameter sweeps by introducing one nested QUA
-        loops per swept parameter. The last given settables and its corresponding
-        setpoints list is in the innermost loop.
-
-        Args:
-]           settables (list): List of QCodes parameter names to sweep
-            setpoints_grid (list): List of QCodes parameter set values
-            simulate (bool): Flag whether program is simulated
-        """
-        if len(settables) == 0:
-            # this condition gets triggered if we arrive at the innermost loop
-            self.recursive_qua_generation('sequence')
-            return
-        if len(settables) == len(self.settables):
-            for i, par in enumerate(settables):
-                print(f"Adding qua {type(par.get())} variable for {par.name}")
-                par.qua_sweeped = True
-                par.vals= Arrays()
-                par.set(self.setpoints_grid[i])
-                self.sweep_len *= len(self.setpoints_grid[i])
-                if par.get().dtype == float:
-                    par.qua_var = declare(fixed)
-                    globals()[par.name+'_sweep_val'] = declare(fixed)
-                elif par.get().dtype == int:
-                    par.qua_var = declare(int)
-                    globals()[par.name+'_sweep_val'] = declare(int)
-                else:
-                    raise TypeError("Type not supported. Must be float or int")
-        if len(settables) == len(setpoints_grid):
-            print(f"Adding qua sweep loop for {settables[-1].name}")
-            parameter = settables[-1]
-            sweep_value = globals()[parameter.name+'_sweep_val']
-            with for_(*from_array(sweep_value, setpoints_grid[-1])):
-                assign(parameter.qua_var, sweep_value)
-                settables.pop()
-                setpoints_grid.pop()
-                self.recursive_sweep_generation(settables, setpoints_grid)
-        else:
-            raise ValueError(
-                "settables and setpoints_grid must have same dimensions")
-
-    def recursive_qua_generation(self, seq_type):
-        """
-        Recursively runs all QUA code stored in submodules of the given sequence
-
-        Args:
-            seq_type (str): Type of qua code containing method to look for
-        """
-        if not self.submodules:
-            getattr(self, 'qua_' + str(seq_type))()
-            return
-        for subsequence in self.submodules.values():
-            if not subsequence.submodules:
-                getattr(subsequence, 'qua_' + str(seq_type))()
-            else:
-                subsequence.recursive_qua_generation(seq_type)
-    def add_qc_params_from_config(self, config):
-        """ 
-        Creates QCoDeS parameters for all entries of the config 
-        
-        Args:
-            config (dict): Configuration containing all sequence parameters
-        """
-        for param_name, param_dict in config.items():
-            print(param_name, param_dict)
-            if 'elements' in param_dict:
-                for element, value in param_dict['elements'].items():
-                    self.add_parameter(
-                        name  = f'{param_name}_{element}',
-                        config_name = param_name,
-                        unit = param_dict["unit"],
-                        initial_value = value,
-                        parameter_class = SequenceParameter,
-                        element = element,
-                        get_cmd = None,
-                        set_cmd = None,
-                    )
-            elif 'value' in param_dict:
-                self.add_parameter(
-                    name  = param_name,
-                    config_name = param_name,
-                    unit = param_dict["unit"],
-                    initial_value = param_dict["value"],
-                    parameter_class = SequenceParameter,
-                    element = None,
-                    set_cmd = None,
-                )
-            else:
-                warnings.warn(f""" Parameter {param_name} does neither have sub-
-                elements nor a value to set""")
-
-    def run_remote_simulation(self, duration: int):
-        """
-        Simulates the MW sequence on a remote FPGA provided by Quantum Machines
-
-        Args:
-            duration (int): Amount of cycles (4ns/cycle) to simulate
-
-        Returns:
-            SimulatedJob: QM job containing simulation results
-        """
-        qmm = QuantumMachinesManager(
-            host='dzurak-6d066ea0.quantum-machines.co',
-            port=443,
-            credentials=create_credentials()
-        )
-        simulated_job = qmm.simulate(self.sample.config, 
-                           self.get_program(simulate = True),
-                           SimulationConfig(duration=duration))
-
-        samples = simulated_job.get_simulated_samples()
-        self._plot_simulation_results(samples)
-        return simulated_job
-
-    def arbok_go(
-            self, to_volt: Union[str, List], operation: str,
-            from_volt: Optional[Union[str, List]] = None,
-            duration = None
-        ):
-        """ 
-        Helper function that `play`s a qua operation on the respective elements 
-        specified in the sequence config.
-        
-        Args:
-            seq (Sequence): Sequence
-            from_volt (str, List): voltage point to come from
-            to_volt (str, List): voltage point to move to
-            duration (str): duration of the operation 
-            operation (str): Operation to be played -> find in OPX config
-        """
-        # if duration is None:
-        #     duration = lambda: 0 # minimum of 20 ns (5 cycles)
-        # elif duration < 5:
-        #     raise ValueError("Cant be shorter than 5 cycles (20 ns)")
-
-        if from_volt is None:
-            from_volt = ['vHome']
-
-        origin_param_sets = self._find_parameters_from_keywords(from_volt)
-        target_param_sets = self._find_parameters_from_keywords(to_volt)
-
-        for target_list, origin_list in zip(target_param_sets, origin_param_sets):
-            
-            target_v = sum([par() for par in target_list])
-            origin_v = sum([par() for par in origin_list])
-            play(
-                operation*amp( target_v - origin_v ),
-                target_list[0].element,
-                duration = duration()
-                )
-
-    def _find_parameters_from_keywords(self, keys: Union[str, List]):
-        """
-        Returns a list containing all parameters of the seqeunce with names that
-        contain one of names in the 'keys' list.
-
-        Args:
-            keys (str, list): string with parameter name sub-string or list of those
-        Returns:
-            List of parameters containing substrings from keys in their name
-        """
-        if isinstance(keys, str):
-            keys = [keys]
-        elif not isinstance(keys, list):
-            raise ValueError(
-                f"key has to be of type list or str, is {type(keys)}")
-
-        param_list = []
-        for item in keys:
-            param_list.append(
-                [p for p_name, p in self.parameters.items() if item in p_name])
-        return np.swapaxes(np.array(param_list), 0, 1).tolist()
-
-    def _plot_simulation_results(self, simulated_samples):
-        """ Visualizes analog and digital channel simulation results """
-        fig, [a, b] = plt.subplots(2, sharex= True)
-        for channel, data in simulated_samples.con1.analog.items():
-            a.plot(data, label = channel)
-        for channel, data in simulated_samples.con1.digital.items():
-            b.plot(data, label = channel)
-
-        ncols_a = int((len(a.lines)-1)/10) + 1
-        a.legend(bbox_to_anchor=(1.0, 1.0), loc='upper left', fontsize = 8,
-                 title = 'analog', ncols = ncols_a)
-        a.grid()
-        a.set_ylabel("Voltage in V")
-        a.set_title("simulated analog/digital outputs", loc = 'right')
-
-        ncols_b = int((len(b.lines)-1)/10) + 1
-        b.legend(bbox_to_anchor=(1.0, 1.0), loc='upper left', fontsize = 8,
-                 title = 'digital', ncols = ncols_b)
-        b.grid()
-        b.set_xlabel("Time in ns")
-        b.set_ylabel("Digital Signal")
-        fig.subplots_adjust(wspace=0, hspace=0)
-=======
 """ Module containing Sequence class """
 
 import warnings
@@ -680,5 +360,4 @@
         b.grid()
         b.set_xlabel("Time in ns")
         b.set_ylabel("Digital Signal")
-        fig.subplots_adjust(wspace=0, hspace=0)
->>>>>>> 2d89897a
+        fig.subplots_adjust(wspace=0, hspace=0)